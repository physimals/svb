--- conflicted
+++ resolved
@@ -156,15 +156,9 @@
 runtime, svb, training_history = run(
     data_noisy, "exp", 
     "example_out_cov", 
-<<<<<<< HEAD
-    mask=mask,
-    surfaces={'LMS': surf}, 
-    infer_covar=True, 
-=======
     mask=vol_mask,
     surfaces={'LMS': mid_surf}, 
     projector=projector,
->>>>>>> 99bbcf0e
     dt=dt,
     **options)
 
